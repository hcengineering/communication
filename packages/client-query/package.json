--- conflicted
+++ resolved
@@ -2,11 +2,7 @@
   "name": "@hcengineering/communication-client-query",
   "version": "0.1.0",
   "main": "dist/index.js",
-<<<<<<< HEAD
-  "module": "src/index.ts",
-=======
   "module": "dist/index.js",
->>>>>>> 878e7eff
   "types": "./types/index.d.ts",
   "type": "module",
   "files": [
